IMAGE ?= mgoltzsche/khelm:latest

BUILD_DIR := $(CURDIR)/build
BIN_DIR := $(BUILD_DIR)/bin
KHELM := $(BIN_DIR)/khelm
KHELM_STATIC := $(BIN_DIR)/khelm-static
GOSEC := $(BIN_DIR)/go-sec
GOLINT := $(BIN_DIR)/golint
KPT := $(BIN_DIR)/kpt
KUSTOMIZE := $(BIN_DIR)/kustomize

KPT_VERSION ?= 0.39.2
KUSTOMIZE_VERSION ?= 4.1.3
BATS_VERSION = v1.3.0

BATS_DIR = $(BUILD_DIR)/tools/bats
BATS = $(BIN_DIR)/bats

REV := $(shell git rev-parse --short HEAD 2> /dev/null || echo 'unknown')
VERSION ?= $(shell echo "$$(git describe --exact-match --tags $(git log -n1 --pretty='%h') 2> /dev/null || echo dev)-$(REV)" | sed 's/^v//')
<<<<<<< HEAD
HELM_VERSION := $(shell grep helm\.sh/helm/ go.mod | sed -E -e 's/helm\.sh\/helm\/v3|\s+//g' -e 's/^v//')
=======
HELM_VERSION := $(shell grep k8s\.io/helm go.mod | sed -E -e 's/k8s\.io\/helm|\s+|\+.*//g' -e 's/^v//' | cut -d " " -f2)
>>>>>>> e73b0215
GO_LDFLAGS := -X main.khelmVersion=$(VERSION) -X main.helmVersion=$(HELM_VERSION)
BUILDTAGS ?= 

all: clean khelm test check

khelm: $(KHELM)

khelm-static: $(KHELM_STATIC)

$(KHELM): $(BUILD_DIR)
	go build -o $(BUILD_DIR)/bin/khelm -a -ldflags "$(GO_LDFLAGS)" -tags "$(BUILDTAGS)" ./cmd/khelm

$(KHELM_STATIC): image $(BUILD_DIR)
	@echo Copying khelm binary from container
	@{ \
	set -e; \
	CONTAINER=`docker create $(IMAGE)`; \
	docker cp $$CONTAINER:/usr/local/bin/khelmfn $(KHELM_STATIC); \
	[ -f $(KHELM) ] || cp $(KHELM_STATIC) $(KHELM); \
	docker rm -f $$CONTAINER >/dev/null; \
	}

install: khelm
	cp $(BUILD_DIR)/bin/khelm /usr/local/bin/khelm
	chmod +x /usr/local/bin/khelm

install-kustomize-plugin:
	mkdir -p $${XDG_CONFIG_HOME:-$$HOME/.config}/kustomize/plugin/khelm.mgoltzsche.github.com/v1/chartrenderer
	cp $(BUILD_DIR)/bin/khelm $${XDG_CONFIG_HOME:-$$HOME/.config}/kustomize/plugin/khelm.mgoltzsche.github.com/v1/chartrenderer/ChartRenderer

image:
	docker build --force-rm -t $(IMAGE) --build-arg KHELM_VERSION=$(VERSION) --build-arg HELM_VERSION=$(HELM_VERSION) .

test: $(BUILD_DIR)
	go test -coverprofile $(BUILD_DIR)/coverage.out -cover ./...

coverage: test
	go tool cover -html=$(BUILD_DIR)/coverage.out -o $(BUILD_DIR)/coverage.html

e2e-test: image khelm-static kpt kustomize | $(BATS)
	@echo 'Running e2e tests (PATH=$(BUILD_DIR)/bin)'
	@{ \
	export PATH="$(BIN_DIR):$$PATH" IMAGE=$(IMAGE); \
	$(BATS) -T ./e2e; \
	}

#	./e2e/kustomize-plugin-test.sh; \
#	IMAGE=$(IMAGE) ./e2e/image-cli-test.sh; \
#	./e2e/kpt-function-test.sh; \
#	./e2e/kpt-cache-test.sh; \
#	./e2e/kpt-cert-manager-test.sh; \
#	./e2e/kpt-linkerd-test.sh; \
#	}

fmt:
	go fmt ./...

clean:
	rm -f $(BUILD_DIR)/bin/khelm
	rm -f $(BUILD_DIR)/bin/khelm-static
	rm -rf example/localrefref/charts
	rm -rf example/kpt/linkerd/dep

clean-all: clean
	rm -rf $(BUILD_DIR)
	find . -name charts -type d -exec rm -rf {} \;

check: gofmt vet golint gosec ## Runs all linters

gofmt:
	MSGS="$$(gofmt -s -d .)" && [ ! "$$MSGS" ] || (echo "$$MSGS" >&2; echo 'Please run `make fmt` to fix it' >&2; false)

vet:
	go vet ./...

gosec: $(GOSEC)
	$(GOSEC) --quiet -exclude=G302,G304,G306 ./...

golint: $(GOLINT)
	$(GOLINT) -set_exit_status ./...

kpt: $(KPT)

kustomize: $(KUSTOMIZE)

$(GOSEC): $(BUILD_DIR)
	@echo Building gosec
	@{ \
	set -e; \
	TMP_DIR=$$(mktemp -d); \
	(cd $$TMP_DIR && \
	GOPATH=$$TMP_DIR GO111MODULE=on go get github.com/securego/gosec/v2/cmd/gosec@v2.4.0); \
	cp $$TMP_DIR/bin/gosec $(GOSEC); \
	chmod -R u+w $$TMP_DIR; \
	rm -rf $$TMP_DIR; \
	}

$(GOLINT): $(BUILD_DIR)
	@echo Building golint
	@{ \
	set -e; \
	TMP_DIR=$$(mktemp -d); \
	(cd $$TMP_DIR && \
	GOPATH=$$TMP_DIR GO111MODULE=on go get golang.org/x/lint/golint); \
	cp $$TMP_DIR/bin/golint $(GOLINT); \
	chmod -R u+w $$TMP_DIR; \
	rm -rf $$TMP_DIR; \
	}

$(KPT): $(BUILD_DIR)
	@echo Downloading kpt
	@{ \
	set -e; \
	TMP_DIR=$$(mktemp -d); \
	curl -fsSL https://github.com/GoogleContainerTools/kpt/releases/download/v$(KPT_VERSION)/kpt_linux_amd64-$(KPT_VERSION).tar.gz | tar -xzf - -C $$TMP_DIR; \
	cp -f $$TMP_DIR/kpt $(KPT); \
	chmod -R +x $(KPT); \
	rm -rf $$TMP_DIR; \
	}

$(KUSTOMIZE): $(BUILD_DIR)
	@echo Downloading kustomize
	@{ \
	set -e; \
	TMP_DIR=$$(mktemp -d); \
	curl -fsSL https://github.com/kubernetes-sigs/kustomize/releases/download/kustomize%2Fv$(KUSTOMIZE_VERSION)/kustomize_v$(KUSTOMIZE_VERSION)_linux_amd64.tar.gz | tar -xzf - -C $$TMP_DIR; \
	cp -f $$TMP_DIR/kustomize $(KUSTOMIZE); \
	chmod -R +x $(KUSTOMIZE); \
	rm -rf $$TMP_DIR; \
	}

$(BATS):
	@echo Downloading bats
	@{ \
	set -e ;\
	mkdir -p $(BIN_DIR) ;\
	TMP_DIR=$$(mktemp -d) ;\
	cd $$TMP_DIR ;\
	git clone -c 'advice.detachedHead=false' --branch $(BATS_VERSION) https://github.com/bats-core/bats-core.git . >/dev/null;\
	./install.sh $(BATS_DIR) ;\
	ln -s $(BATS_DIR)/bin/bats $(BATS) ;\
	}

$(BUILD_DIR):
	@mkdir -p $(BUILD_DIR)/bin<|MERGE_RESOLUTION|>--- conflicted
+++ resolved
@@ -18,11 +18,7 @@
 
 REV := $(shell git rev-parse --short HEAD 2> /dev/null || echo 'unknown')
 VERSION ?= $(shell echo "$$(git describe --exact-match --tags $(git log -n1 --pretty='%h') 2> /dev/null || echo dev)-$(REV)" | sed 's/^v//')
-<<<<<<< HEAD
-HELM_VERSION := $(shell grep helm\.sh/helm/ go.mod | sed -E -e 's/helm\.sh\/helm\/v3|\s+//g' -e 's/^v//')
-=======
-HELM_VERSION := $(shell grep k8s\.io/helm go.mod | sed -E -e 's/k8s\.io\/helm|\s+|\+.*//g' -e 's/^v//' | cut -d " " -f2)
->>>>>>> e73b0215
+HELM_VERSION := $(shell grep helm\.sh/helm/ go.mod | sed -E -e 's/helm\.sh\/helm\/v3|\s+|\+.*//g' -e 's/^v//' | cut -d " " -f2)
 GO_LDFLAGS := -X main.khelmVersion=$(VERSION) -X main.helmVersion=$(HELM_VERSION)
 BUILDTAGS ?= 
 
