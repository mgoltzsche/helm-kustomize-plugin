FROM golang:1.14-alpine3.12 AS build
RUN apk add --update --no-cache git
ENV GO111MODULE=on CGO_ENABLED=0
COPY go.mod go.sum /go/src/github.com/mgoltzsche/khelm/
WORKDIR /go/src/github.com/mgoltzsche/khelm
RUN go mod download
COPY cmd/khelm /go/src/github.com/mgoltzsche/khelm/cmd/khelm
COPY internal /go/src/github.com/mgoltzsche/khelm/internal
COPY pkg /go/src/github.com/mgoltzsche/khelm/pkg
ARG KHELM_VERSION=dev-build
ARG HELM_VERSION=unknown-version
RUN go build -o khelm -ldflags "-X main.khelmVersion=$KHELM_VERSION -X main.helmVersion=$HELM_VERSION -s -w -extldflags '-static'" ./cmd/khelm && mv khelm /usr/local/bin/

FROM alpine:3.12
<<<<<<< HEAD
RUN mkdir /helm && chown root:nobody /helm && chmod 775 /helm
ENV HELM_REPOSITORY_CONFIG=/helm/repository/repositories.yaml
ENV HELM_REPOSITORY_CACHE=/helm/cache
=======
RUN mkdir /helm && chown root:nobody /helm && chmod 1777 /helm
ENV HELM_HOME=/helm
>>>>>>> a9a99199
COPY --from=build /usr/local/bin/khelm /usr/local/bin/khelmfn
ENTRYPOINT ["/usr/local/bin/khelmfn"]<|MERGE_RESOLUTION|>--- conflicted
+++ resolved
@@ -12,13 +12,8 @@
 RUN go build -o khelm -ldflags "-X main.khelmVersion=$KHELM_VERSION -X main.helmVersion=$HELM_VERSION -s -w -extldflags '-static'" ./cmd/khelm && mv khelm /usr/local/bin/
 
 FROM alpine:3.12
-<<<<<<< HEAD
-RUN mkdir /helm && chown root:nobody /helm && chmod 775 /helm
+RUN mkdir /helm && chown root:nobody /helm && chmod 1777 /helm
 ENV HELM_REPOSITORY_CONFIG=/helm/repository/repositories.yaml
 ENV HELM_REPOSITORY_CACHE=/helm/cache
-=======
-RUN mkdir /helm && chown root:nobody /helm && chmod 1777 /helm
-ENV HELM_HOME=/helm
->>>>>>> a9a99199
 COPY --from=build /usr/local/bin/khelm /usr/local/bin/khelmfn
 ENTRYPOINT ["/usr/local/bin/khelmfn"]