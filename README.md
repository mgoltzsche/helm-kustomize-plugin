# khelm ![GitHub workflow badge](https://github.com/mgoltzsche/khelm/workflows/Release/badge.svg) [![Go Report Card](https://goreportcard.com/badge/github.com/mgoltzsche/khelm)](https://goreportcard.com/report/github.com/mgoltzsche/khelm)

A [Helm](https://github.com/helm/helm) chart templating CLI, helm to kustomize converter, [kpt](https://github.com/GoogleContainerTools/kpt) function and [kustomize](https://github.com/kubernetes-sigs/kustomize/) plugin.  

Formerly known as "helm-kustomize-plugin".


## Motivation / History

[Helm](https://github.com/helm/helm) _charts_ provide a great way to share and reuse [Kubernetes](https://github.com/kubernetes/kubernetes) applications and there is a lot of them.
However writing helm templates is cumbersome and you cannot reuse a chart properly if it does not yet support a particular parameter/value.

[Kustomize](https://github.com/kubernetes-sigs/kustomize/) solves these issues declaratively by merging Kubernetes API objects which grants users of a _kustomization_ the freedom to change anything.
However kustomize neither supports lifecycle management nor templating with externally passed in values (which is sometimes still required).  

To overcome the gap between helm and kustomize initially this repository provided a kustomize plugin and [k8spkg](https://github.com/mgoltzsche/k8spkg) was used for lifecycle management.  
Since [kpt](https://github.com/GoogleContainerTools/kpt) is [published](https://opensource.googleblog.com/2020/03/kpt-packaging-up-your-kubernetes.html) helm and kustomize can be run as (chained) kpt functions supporting declarative, GitOps-based workflows. kpt also supports dynamic modification of static (rendered) manifests with externally passed in values using [setters](https://googlecontainertools.github.io/kpt/guides/consumer/set/) as well as [dependency](https://googlecontainertools.github.io/kpt/reference/pkg/) and [lifecycle management](https://googlecontainertools.github.io/kpt/reference/live/).


## Features

* Templates/renders a Helm chart
* Builds local charts automatically when templating
* Automatically fetches and updates required repository index files when needed
* Allows to automatically reload dependencies when lock file is out of sync
* Allows to use any repository without registering it in repositories.yaml
* Allows to exclude certain resources from the Helm chart output
* Allows to enforce namespace-scoped resources within the template output
* Allows to enforce a namespace on all resources
* Allows to convert a chart's output into a kustomization

## Supported interfaces

khelm can be used as:
* [kpt function](#kpt-function) (recommended)
* [kustomize exec plugin](#kustomize-exec-plugin)
* [CLI](#cli)
* [Go API](#go-api)

Usage examples can be found in the [example](example) and [e2e](e2e) directories.

### kpt function

The khelm kpt function templates a chart and returns the output as single manifest file or kustomization directory (when `outputPath` ends with `/`). The kustomization output can be used to apply further transformations by running a kustomize function afterwards.  

In opposite to the kustomize plugin approach kpt function outputs can be audited reliably when committed to a git repository, a kpt function does not depend on particular plugin binaries on the host and CD pipelines can run without dependencies to rendering technologies and chart servers since they just apply static mainfests (and eventually change values using `kpt cfg set`) to a cluster using `kpt live apply`.

#### kpt function usage example

A kpt function can be declared as annotated _ConfigMap_ within a kpt project.
A kpt project can be initialized and used with such a function as follows:
```sh
mkdir example-project && cd example-project
kpt pkg init . # Creates the Kptfile
cat - > khelm-function.yaml <<-EOF
  apiVersion: v1
  kind: ConfigMap
  metadata:
    name: cert-manager-manifest-generator
    annotations:
      config.kubernetes.io/function: |
        container:
          image: mgoltzsche/khelm:latest
          network: true
      config.kubernetes.io/local-config: "true"
  data:
    repository: https://charts.jetstack.io
    chart: cert-manager
    version: 0.9.x
    name: my-cert-manager-release
    namespace: cert-manager
    values:
      webhook:
        enabled: false
    outputPath: output-manifest.yaml
EOF
kpt fn run --network . # Renders the chart into output-manifest.yaml
```
_For all available fields see the [table](#configuration-options) below._  

Please note that, in case you need to refer to a local chart directory or values file, the source must be mounted to the function using `kpt fn run --mount=<SRC_MOUNT> .`.  
An [example kpt project](example/kpt/test-cases) and the corresponding [e2e test](e2e/kpt-function-test.sh) show how to do that.  

Kpt can also be leveraged to pull charts from other git repositories into your own repository using the `kpt pkg sync .` [command](https://googlecontainertools.github.io/kpt/reference/pkg/) (with a corresponding dependency set up) before running the khelm function (for this reason the go-getter support has been removed from this project).  

If necessary the chart output can be transformed using kustomize.
This can be done by declaring the khelm and a kustomize function orderly within a file and specifying the chart output kustomization as input for the kustomize function as shown in the [cert-manager example](example/kpt/cert-manager).
A more complex example that also manages a Helm chart from another git repository locally as kpt dependency can be found [here](example/kpt/linkerd).


### kustomize exec plugin

khelm can be used as [kustomize](https://github.com/kubernetes-sigs/kustomize) 3 [exec plugin](https://kubectl.docs.kubernetes.io/guides/extending_kustomize/execpluginguidedexample/).
Though plugin support in kustomize is still an alpha feature and may be removed in a future version.

#### Plugin installation

Install using curl (linux amd64):
```sh
mkdir -p $HOME/.config/kustomize/plugin/khelm.mgoltzsche.github.com/v2/chartrenderer
curl -fsSL https://github.com/mgoltzsche/khelm/releases/latest/download/khelm-linux-amd64 > $HOME/.config/kustomize/plugin/khelm.mgoltzsche.github.com/v2/chartrenderer/ChartRenderer
chmod u+x $HOME/.config/kustomize/plugin/khelm.mgoltzsche.github.com/v2/chartrenderer/ChartRenderer
```
or using `go`:
```sh
go get github.com/mgoltzsche/khelm/v2/cmd/khelm
mkdir -p $HOME/.config/kustomize/plugin/khelm.mgoltzsche.github.com/v2/chartrenderer
mv $GOPATH/bin/khelm $HOME/.config/kustomize/plugin/khelm.mgoltzsche.github.com/v2/chartrenderer/ChartRenderer
```

#### Plugin usage example

A _plugin descriptor_ specifies the helm repository, chart, version and values that should be used in a kubernetes-style resource can be referenced in the `generators` section of a `kustomization.yaml` and can look as follows:
```yaml
apiVersion: khelm.mgoltzsche.github.com/v2
kind: ChartRenderer
metadata:
  name: cert-manager # fallback for `name`
  namespace: cert-manager # fallback for `namespace`
repository: https://charts.jetstack.io
chart: cert-manager
version: 0.9.x
values:
  webhook:
    enabled: false
```
_For all available fields see the [table](#configuration-options) below._

More complete examples can be found within the [example](example) directory.
For instance `cert-manager` can be rendered like this:
```sh
kustomize build --enable_alpha_plugins github.com/mgoltzsche/khelm/example/cert-manager
```

### CLI

khelm also supports a helm-like `template` CLI.

#### Binary installation
```sh
curl -fsSL https://github.com/mgoltzsche/khelm/releases/latest/download/khelm-linux-amd64 > khelm
chmod +x khelm
sudo mv khelm /usr/local/bin/khelm
```

#### Binary usage example
```sh
khelm template cert-manager --version=0.9.x --repo=https://charts.jetstack.io
```
_For all available options see the [table](#configuration-options) below._

#### Docker usage example
```sh
docker run mgoltzsche/khelm:latest template cert-manager --version=0.9.x --repo=https://charts.jetstack.io
```

### Go API

The khelm Go API `github.com/mgoltzsche/khelm/v2/pkg/helm` provides a simple templating interface on top of the Helm Go API.
It exposes a `Helm` struct that provides a `Render()` function that returns the rendered resources as `kyaml` objects.

## Configuration options

| Field | CLI        | Description |
| ----- | ---------- | ----------- |
| `chart` | ARGUMENT    | Chart file (if `repository` not set) or name. |
| `version` | `--version` | Chart version. Latest version is used if not specified. |
| `repository` | `--repo` | URL to the repository the chart should be loaded from. |
| `valueFiles` | `-f` | Locations of values files.
| `values` | `--set` | Set values object or in CLI `key1=val1,key2=val2`. |
| `apiVersions` | `--api-versions` | Kubernetes api versions used for Capabilities.APIVersions. |
| `kubeVersion` | `--kube-version` | Kubernetes version used for Capabilities.KubeVersion. |
| `name` | `--name` | Release name used to render the chart. |
| `verify` | `--verify` | If enabled verifies the signature of all charts using the `keyring` (see [Helm 3 provenance and integrity](https://helm.sh/docs/topics/provenance/)). |
| `keyring` | `--keyring` | GnuPG keyring file (default `~/.gnupg/pubring.gpg`). |
| `replaceLockFile` | `--replace-lock-file` | Remove requirements.lock and reload charts when it is out of sync. |
<<<<<<< HEAD
| `excludeCRDs` | `--skip-crds` | If true Custom Resource Definitions are excluded from the output. |
=======
| `include` |  | List of resource selectors that include matching resources from the output. If no selector specified all resources are included. Fails if a selector doesn't match any resource. Inclusions precede exclusions. |
| `include[].apiVersion` |  | Includes resources by apiVersion. |
| `include[].kind` |  | Includes resources by kind. |
| `include[].namespace` |  | Includes resources by namespace. |
| `include[].name` |  | Includes resources by name. |
>>>>>>> fbafc4c9
| `exclude` |  | List of resource selectors that exclude matching resources from the output. Fails if a selector doesn't match any resource. |
| `exclude[].apiVersion` |  | Excludes resources by apiVersion. |
| `exclude[].kind` |  | Excludes resources by kind. |
| `exclude[].namespace` |  | Excludes resources by namespace. |
| `exclude[].name` |  | Excludes resources by name. |
| `namespace` | `--namespace` | Set the namespace used by Helm templates. |
| `namespacedOnly` | `--namespaced-only` | If enabled fail on known cluster-scoped resources and those of unknown kinds. |
| `forceNamespace` | `--force-namespace` | Set namespace on all namespaced resources (and those of unknown kinds). |
| `outputPath` | `--output` | Path to write the output to. If it ends with `/` a kustomization is generated. (Not supported by the kustomize plugin.) |
| `outputPathMapping[].outputPath` |  | output path to which all resources should be written that match `resourceSelectors`. (Only supported by the kpt function.) |
| `outputPathMapping[].selectors[].apiVersion` |  | Selects resources by apiVersion. |
| `outputPathMapping[].selectors[].kind` |  | Selects resources by kind. |
| `outputPathMapping[].selectors[].namespace` |  | Selects resources by namespace. |
| `outputPathMapping[].selectors[].name` |  | Selects resources by name. |
|  | `--output-replace` | If enabled replace the output directory or file (CLI-only). |
|  | `--trust-any-repo` | If enabled repositories that are not registered within `repositories.yaml` can be used as well (env var `KHELM_TRUST_ANY_REPO`). Within the kpt function this behaviour can be disabled by mounting `/helm/repository/repositories.yaml` or disabling network access. |
| `debug` | `--debug` | Enables debug log and provides a stack trace on error. |

### Repository configuration

Repository credentials can be configured using helm's `repositories.yaml` which can be passed through as `Secret` to generic build jobs. khelm downloads repo index files when needed.  

Unlike Helm khelm allows usage of any repository when `repositories.yaml` is not present or `--trust-any-repo` is enabled.

## Helm support

* Helm 2 is supported by the `v1` module version.
* Helm 3 is supported by the `v2` module version.

## Build and test

Build and test the khelm binary (requires Go 1.13) as well as the container image:
```sh
make clean khelm test check image e2e-test
```
_The dynamic binary is written to `build/bin/khelm` and the static binary to `build/bin/khelm-static`_.

Alternatively a static binary can be built using `docker`:
```sh
make khelm-static
```

Install the binary on your host at `/usr/local/bin/khelm`:
```sh
sudo make install
```<|MERGE_RESOLUTION|>--- conflicted
+++ resolved
@@ -174,15 +174,12 @@
 | `verify` | `--verify` | If enabled verifies the signature of all charts using the `keyring` (see [Helm 3 provenance and integrity](https://helm.sh/docs/topics/provenance/)). |
 | `keyring` | `--keyring` | GnuPG keyring file (default `~/.gnupg/pubring.gpg`). |
 | `replaceLockFile` | `--replace-lock-file` | Remove requirements.lock and reload charts when it is out of sync. |
-<<<<<<< HEAD
 | `excludeCRDs` | `--skip-crds` | If true Custom Resource Definitions are excluded from the output. |
-=======
 | `include` |  | List of resource selectors that include matching resources from the output. If no selector specified all resources are included. Fails if a selector doesn't match any resource. Inclusions precede exclusions. |
 | `include[].apiVersion` |  | Includes resources by apiVersion. |
 | `include[].kind` |  | Includes resources by kind. |
 | `include[].namespace` |  | Includes resources by namespace. |
 | `include[].name` |  | Includes resources by name. |
->>>>>>> fbafc4c9
 | `exclude` |  | List of resource selectors that exclude matching resources from the output. Fails if a selector doesn't match any resource. |
 | `exclude[].apiVersion` |  | Excludes resources by apiVersion. |
 | `exclude[].kind` |  | Excludes resources by kind. |
