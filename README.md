# khelm ![GitHub workflow badge](https://github.com/mgoltzsche/khelm/workflows/Release/badge.svg) [![Go Report Card](https://goreportcard.com/badge/github.com/mgoltzsche/khelm)](https://goreportcard.com/report/github.com/mgoltzsche/khelm)

A [Helm](https://github.com/helm/helm) chart templating CLI, helm to kustomize converter, [kpt](https://github.com/GoogleContainerTools/kpt) function and [kustomize](https://github.com/kubernetes-sigs/kustomize/) plugin.  


## Motivation / History

[Helm](https://github.com/helm/helm) _charts_ provide a great way to share and reuse [Kubernetes](https://github.com/kubernetes/kubernetes) applications and there is a lot of them.
However writing helm templates is cumbersome and you cannot reuse a chart properly if it does not yet support a particular parameter/value.

[Kustomize](https://github.com/kubernetes-sigs/kustomize/) solves these issues declaratively by merging Kubernetes API objects which grants users of a _kustomization_ the freedom to change anything.
However kustomize neither supports lifecycle management nor templating with externally passed in values (which is sometimes still required).  

To overcome the gap between helm and kustomize initially this repository provided a kustomize plugin and [k8spkg](https://github.com/mgoltzsche/k8spkg) was used for lifecycle management.  
Since [kpt](https://github.com/GoogleContainerTools/kpt) is [published](https://opensource.googleblog.com/2020/03/kpt-packaging-up-your-kubernetes.html) helm and kustomize can be run as (chained) kpt functions supporting declarative, GitOps-based workflows. kpt also supports dynamic modification of static (rendered) manifests with externally passed in values using [setters](https://googlecontainertools.github.io/kpt/guides/consumer/set/) as well as [dependency](https://googlecontainertools.github.io/kpt/reference/pkg/) and [lifecycle management](https://googlecontainertools.github.io/kpt/reference/live/).


## Features

* Template/render a Helm chart
* Convert a chart's output into a kustomization
* Build local charts automatically when templating
* Use any repository without registering it in repositories.yaml
* Automatically fetch and updated required repository index files
* Enforce namespace-scoped resources within the template output
* Set a namespace on all resources

## Supported interfaces

khelm can be used as:
* [kpt function](#kpt-function) (recommended)
* [kustomize exec plugin](#kustomize-exec-plugin)
* [CLI](#cli)
* [Go API](#go-api)

Usage examples can be found in the [example](example) and [e2e](e2e) directories.

### kpt function

The khelm kpt function templates a chart and returns the output as single manifest file or kustomization directory (when `outputPath` ends with `/`). The kustomization output can be used to apply further transformations by running a kustomize function afterwards.  

In opposite to the kustomize plugin approach kpt function outputs can be audited reliably when committed to a git repository, a kpt function does not depend on particular plugin binaries on the host and CD pipelines can run without dependencies to rendering technologies and chart servers since they just apply static mainfests (and eventually change values using `kpt cfg set`) to a cluster using `kpt live apply`.

#### kpt function usage example

A kpt function can be declared as annotated _ConfigMap_ within a kpt project.
A kpt project can be initialized and used with such a function as follows:
```sh
mkdir example-project && cd example-project
kpt pkg init . # Creates the Kptfile
cat - > khelm-function.yaml <<-EOF
  apiVersion: v1
  kind: ConfigMap
  metadata:
    name: cert-manager-manifest-generator
    annotations:
      config.kubernetes.io/function: |
        container:
          image: mgoltzsche/khelm:latest
          network: true
      config.kubernetes.io/local-config: "true"
  data:
    repository: https://charts.jetstack.io
    chart: cert-manager
    version: 0.9.x
    name: my-cert-manager-release
    namespace: cert-manager
    values:
      webhook:
        enabled: false
    outputPath: output-manifest.yaml
EOF
kpt fn run --network . # Renders the chart into output-manifest.yaml
```
_For all available fields see the [table](#configuration-options) below._  

Please note that, in case you need to refer to a local chart directory or values file, the source must be mounted to the function using `kpt fn run --mount=<SRC_MOUNT> .`.  
An [example kpt project](example/kpt/test-cases) and the corresponding [e2e test](e2e/kpt-function-test.sh) show how to do that.  

Kpt can also be leveraged to pull charts from other git repositories into your own repository using the `kpt pkg sync .` [command](https://googlecontainertools.github.io/kpt/reference/pkg/) (with a corresponding dependency set up) before running the khelm function (for this reason the go-getter support has been removed from this project).  

If necessary the chart output can be transformed using kustomize.
This can be done by declaring the khelm and a kustomize function orderly within a file and specifying the chart output kustomization as input for the kustomize function as shown in the [cert-manager example](example/kpt/cert-manager).


### kustomize exec plugin

khelm can be used as [kustomize](https://github.com/kubernetes-sigs/kustomize) 3 [exec plugin](https://kubectl.docs.kubernetes.io/guides/extending_kustomize/execpluginguidedexample/).
Though plugin support in kustomize is still an alpha feature and may be removed in a future version.

#### Plugin installation

Install using curl (linux amd64):
```sh
mkdir -p $HOME/.config/kustomize/plugin/khelm.mgoltzsche.github.com/v2/chartrenderer
curl -fsSL https://github.com/mgoltzsche/khelm/releases/latest/download/khelm-linux-amd64 > $HOME/.config/kustomize/plugin/khelm.mgoltzsche.github.com/v2/chartrenderer/ChartRenderer
chmod u+x $HOME/.config/kustomize/plugin/khelm.mgoltzsche.github.com/v2/chartrenderer/ChartRenderer
```
or using `go`:
```sh
go get github.com/mgoltzsche/khelm/v2/cmd/khelm
mkdir -p $HOME/.config/kustomize/plugin/khelm.mgoltzsche.github.com/v2/chartrenderer
mv $GOPATH/bin/khelm $HOME/.config/kustomize/plugin/khelm.mgoltzsche.github.com/v2/chartrenderer/ChartRenderer
```

#### Plugin usage example

A _plugin descriptor_ specifies the helm repository, chart, version and values that should be used in a kubernetes-style resource can be referenced in the `generators` section of a `kustomization.yaml` and can look as follows:
```yaml
apiVersion: khelm.mgoltzsche.github.com/v2
kind: ChartRenderer
metadata:
  name: cert-manager # fallback for `name`
  namespace: cert-manager # fallback for `namespace`
repository: https://charts.jetstack.io
chart: cert-manager
version: 0.9.x
values:
  webhook:
    enabled: false
```
_For all available fields see the [table](#configuration-options) below._

More complete examples can be found within the [example](example) directory.
For instance `cert-manager` can be rendered like this:
```sh
kustomize build --enable_alpha_plugins github.com/mgoltzsche/khelm/example/cert-manager
```

### CLI

khelm also supports a helm-like `template` CLI.

#### Binary installation
```sh
curl -fsSL https://github.com/mgoltzsche/khelm/releases/latest/download/khelm-linux-amd64 > khelm
chmod +x khelm
sudo mv khelm /usr/local/bin/khelm
```

#### Binary usage example
```sh
khelm template cert-manager --version=0.9.x --repo=https://charts.jetstack.io
```
_For all available options see the [table](#configuration-options) below._

#### Docker usage example
```sh
docker run mgoltzsche/khelm:latest template cert-manager --version=0.9.x --repo=https://charts.jetstack.io
```

### Go API

The khelm Go API `github.com/mgoltzsche/khelm/v2/pkg/helm` provides a simple templating interface on top of the Helm Go API.
It exposes a `Helm` struct that provides a `Render()` function that returns the rendered resources as `kyaml` objects.

## Configuration options

| Field | CLI        | Description |
| ----- | ---------- | ----------- |
| `chart` | ARGUMENT    | Chart file (if `repository` not set) or name. |
| `version` | `--version` | Chart version. Latest version is used if not specified. |
| `repository` | `--repo` | URL to the repository the chart should be loaded from. |
| `valueFiles` | `-f` | Locations of values files.
| `values` | `--set` | Set values object or in CLI `key1=val1,key2=val2`. |
| `apiVersions` | `--api-versions` | Kubernetes api versions used for Capabilities.APIVersions. |
| `kubeVersion` | `--kube-version` | Kubernetes version used for Capabilities.KubeVersion. |
| `name` | `--name` | Release name used to render the chart. |
| `verify` | `--verify` | If enabled verifies the signature of all charts using the `keyring` (see [Helm 3 provenance and integrity](https://helm.sh/docs/topics/provenance/)). |
| `keyring` | `--keyring` | GnuPG keyring file (default `~/.gnupg/pubring.gpg`). |
<<<<<<< HEAD
| `excludeCRDs` | `--skip-crds` | If true Custom Resource Definitions are excluded from the output. |
=======
| `replaceLockFile` | `--replace-lock-file` | Remove requirements.lock and reload charts when it is out of sync. |
>>>>>>> a9a99199
| `exclude` |  | List of resource selectors that exclude matching resources from the output. Fails if a selector doesn't match any resource. |
| `exclude[].apiVersion` |  | Excludes resources by apiVersion. |
| `exclude[].kind` |  | Excludes resources by kind. |
| `exclude[].namespace` |  | Excludes resources by namespace. |
| `exclude[].name` |  | Excludes resources by name. |
| `namespace` | `--namespace` | Set the namespace used by Helm templates. |
| `namespacedOnly` | `--namespaced-only` | If enabled fail on known cluster-scoped resources and those of unknown kinds. |
| `forceNamespace` | `--force-namespace` | Set namespace on all namespaced resources (and those of unknown kinds). |
| `output` | `--output` | Path to write the output to. If it ends with `/` a kustomization is generated. (Not supported by the kustomize plugin.) |
|  | `--output-replace` | If enabled replace the output directory or file (CLI-only). |
|  | `--trust-any-repo` | If enabled repositories that are not registered within `repositories.yaml` can be used as well (env var `KHELM_TRUST_ANY_REPO`). Within the kpt function this behaviour can be disabled by mounting `/helm/repository/repositories.yaml` or disabling network access. |
| `debug` | `--debug` | Enables debug log and provides a stack trace on error. |

### Repository configuration

Repository credentials can be configured using helm's `repositories.yaml` which can be passed through as `Secret` to generic build jobs. khelm downloads repo index files when needed.  

Unlike Helm khelm allows usage of any repository when `repositories.yaml` is not present or `--trust-any-repo` is enabled.

## Helm support

* Helm 2 is supported by the `v1` module version.
* Helm 3 is supported by the `v2` module version.

## Build and test

Build and test the khelm binary (requires Go 1.13) as well as the container image:
```sh
make clean khelm test check image e2e-test
```
_The dynamic binary is written to `build/bin/khelm` and the static binary to `build/bin/khelm-static`_.

Alternatively a static binary can be built using `docker`:
```sh
make khelm-static
```

Install the binary on your host at `/usr/local/bin/khelm`:
```sh
sudo make install
```<|MERGE_RESOLUTION|>--- conflicted
+++ resolved
@@ -168,11 +168,8 @@
 | `name` | `--name` | Release name used to render the chart. |
 | `verify` | `--verify` | If enabled verifies the signature of all charts using the `keyring` (see [Helm 3 provenance and integrity](https://helm.sh/docs/topics/provenance/)). |
 | `keyring` | `--keyring` | GnuPG keyring file (default `~/.gnupg/pubring.gpg`). |
-<<<<<<< HEAD
+| `replaceLockFile` | `--replace-lock-file` | Remove requirements.lock and reload charts when it is out of sync. |
 | `excludeCRDs` | `--skip-crds` | If true Custom Resource Definitions are excluded from the output. |
-=======
-| `replaceLockFile` | `--replace-lock-file` | Remove requirements.lock and reload charts when it is out of sync. |
->>>>>>> a9a99199
 | `exclude` |  | List of resource selectors that exclude matching resources from the output. Fails if a selector doesn't match any resource. |
 | `exclude[].apiVersion` |  | Excludes resources by apiVersion. |
 | `exclude[].kind` |  | Excludes resources by kind. |
