--- conflicted
+++ resolved
@@ -187,29 +187,29 @@
 			}
 			name := fmt.Sprintf("%s %s", meta.Name, meta.Version)
 			log.Printf("Building/fetching chart %s dependencies", name)
-<<<<<<< HEAD
-=======
-			if lock := ch.RequirementsLock; lock != nil {
-				if sum, err := resolver.HashReq(ch.Requirements); err != nil || sum != lock.Digest {
-					errMsg := fmt.Sprintf("chart %s requirements.lock is out of sync with requirements.yaml", meta.Name)
+
+			if err = buildChartDependencies(ctx, ch.Chart, ch.Path, cfg, repos, settings, getters); err != nil {
+				depErrSuffix := ". Please update the dependencies"
+				if strings.HasSuffix(err.Error(), depErrSuffix) {
+					err = errors.Wrapf(err, "build chart %s", name)
 					if !cfg.ReplaceLockFile {
-						return false, errors.Errorf("%s (enable replaceLockFile to ignore this error)", errMsg)
+						return false, errors.Errorf("%s (enable replaceLockFile for auto-update)", err)
 					}
+					errMsg := err.Error()
+					errMsg = errMsg[:len(errMsg)-len(depErrSuffix)]
 					log.Printf("WARNING: %s - removing it and reloading dependencies", errMsg)
-					ch.RequirementsLock = nil
-					if err = os.RemoveAll(filepath.Join(ch.Path, "charts")); err != nil {
-						return false, errors.WithStack(err)
+					ch.Chart.Lock = nil
+					for _, f := range []string{"Chart.lock", "requirements.lock", "charts", "tmpcharts"} {
+						if err = os.RemoveAll(filepath.Join(ch.Path, f)); err != nil {
+							return false, errors.WithStack(err)
+						}
 					}
-					if err = os.RemoveAll(filepath.Join(ch.Path, "tmpcharts")); err != nil {
-						return false, errors.WithStack(err)
+					err = buildChartDependencies(ctx, ch.Chart, ch.Path, cfg, repos, settings, getters)
+					if err != nil {
+						return false, errors.Wrapf(err, "build chart %s", name)
 					}
-					if err = os.Remove(filepath.Join(ch.Path, "requirements.lock")); err != nil {
-						return false, errors.WithStack(err)
-					}
+					continue
 				}
-			}
->>>>>>> a9a99199
-			if err = buildChartDependencies(ctx, ch.Chart, ch.Path, cfg, repos, settings, getters); err != nil {
 				return false, errors.Wrapf(err, "build chart %s", name)
 			}
 		}
