package helm

import (
	"bytes"
	"context"
	"fmt"
	"log"
	"os"
	"path/filepath"
	"strconv"
	"strings"

<<<<<<< HEAD
	"github.com/Masterminds/semver/v3"
=======
	"github.com/mgoltzsche/khelm/internal/matcher"
	"github.com/mgoltzsche/khelm/pkg/config"
>>>>>>> fbafc4c9
	"github.com/pkg/errors"
	"helm.sh/helm/v3/pkg/action"
	"helm.sh/helm/v3/pkg/chart"
	"helm.sh/helm/v3/pkg/chartutil"
	"helm.sh/helm/v3/pkg/getter"
	"sigs.k8s.io/kustomize/kyaml/yaml"
)

// Render manifest from helm chart configuration (shorthand)
func (h *Helm) Render(ctx context.Context, req *config.ChartConfig) (r []*yaml.RNode, err error) {
	if errs := req.Validate(); len(errs) > 0 {
		return nil, errors.Errorf("invalid chart renderer config:\n * %s", strings.Join(errs, "\n * "))
	}
	wd, err := os.Getwd()
	if err != nil {
		return nil, errors.WithStack(err)
	}
	if req.BaseDir == "" {
		req.BaseDir = wd
	} else if !filepath.IsAbs(req.BaseDir) {
		req.BaseDir = filepath.Join(wd, req.BaseDir)
	}

	chartRequested, err := h.loadChart(ctx, req)
	if err != nil {
		return nil, err
	}

	ch := make(chan struct{}, 1)
	go func() {
		r, err = renderChart(chartRequested, req, h.Getters)
		ch <- struct{}{}
	}()
	select {
	case <-ch:
		return r, err
	case <-ctx.Done():
		return nil, ctx.Err()
	}
}

// renderChart renders a manifest from the given chart and values
<<<<<<< HEAD
func renderChart(chartRequested *chart.Chart, req *ChartConfig, getters getter.Providers) ([]*yaml.RNode, error) {
	log.Printf("Rendering chart %s %s with name %q and namespace %q", chartRequested.Metadata.Name, chartRequested.Metadata.Version, req.Name, req.Namespace)
=======
// Derived from https://github.com/helm/helm/blob/v2.14.3/cmd/helm/template.go
func renderChart(chrt *chart.Chart, req *config.ChartConfig, getters getter.Providers) (r []*yaml.RNode, err error) {
	namespace := req.Namespace
	renderOpts := renderutil.Options{
		ReleaseOptions: chartutil.ReleaseOptions{
			Name:      req.Name,
			Namespace: namespace,
		},
		KubeVersion: req.KubeVersion,
	}
	if len(req.APIVersions) > 0 {
		renderOpts.APIVersions = append(req.APIVersions, "v1")
	}
	rawVals, err := vals(chrt, req.ValueFiles, req.Values, req.BaseDir, getters, "", "", "")
	if err != nil {
		return nil, errors.Wrapf(err, "load values for chart %s", chrt.Metadata.Name)
	}
	config := &chart.Config{Raw: string(rawVals), Values: map[string]*chart.Value{}}
>>>>>>> fbafc4c9

	// Load values
	vals, err := loadValues(req, getters)
	if err != nil {
		return nil, err
	}

	// Run helm install client
	actionCfg := &action.Configuration{Capabilities: chartutil.DefaultCapabilities}
	actionCfg.Capabilities.APIVersions = append(actionCfg.Capabilities.APIVersions, req.APIVersions...)
	if req.KubeVersion != "" {
		actionCfg.Capabilities.KubeVersion, err = parseKubeVersion(req.KubeVersion)
		if err != nil {
			return nil, err
		}
	}
	client := action.NewInstall(actionCfg)
	client.DryRun = true
	client.Replace = true // Skip the name check
	client.ClientOnly = true
	client.DependencyUpdate = true
	client.Verify = req.Verify
	client.Keyring = req.Keyring
	client.ReleaseName = req.Name
	client.Namespace = req.Namespace
	client.IncludeCRDs = !req.ExcludeCRDs

	release, err := client.Run(chartRequested, vals)
	if err != nil {
		return nil, errors.Wrap(err, "render chart")
	}

	inclusions := matcher.Any()
	if len(req.Include) > 0 {
		inclusions = matcher.FromResourceSelectors(req.Include)
	}

	transformer := manifestTransformer{
		ForceNamespace: req.ForceNamespace,
		Includes:       inclusions,
		Excludes:       matcher.FromResourceSelectors(req.Exclude),
		NamespacedOnly: req.NamespacedOnly,
		OutputPath:     "khelm-output",
	}

	transformed, err := transformer.TransformManifest(bytes.NewReader([]byte(release.Manifest)))
	if err != nil {
		return nil, err
	}
<<<<<<< HEAD
=======

	if err = transformer.Includes.RequireAllMatched(); err != nil {
		return nil, errors.Wrap(err, "resource inclusion")
	}

>>>>>>> fbafc4c9
	if err = transformer.Excludes.RequireAllMatched(); err != nil {
		return nil, errors.Wrap(err, "resource exclusion")
	}
	if len(transformed) == 0 {
		return nil, errors.Errorf("chart %s output is empty", chartRequested.Metadata.Name)
	}
	return transformed, nil
}

// checkIfInstallable validates if a chart can be installed
//
// Application chart type is only installable
func checkIfInstallable(ch *chart.Chart) error {
	switch ch.Metadata.Type {
	case "", "application":
		return nil
	}
	return errors.Errorf("cannot install chart %q since it is of type %q", ch.Name(), ch.Metadata.Type)
}

func parseKubeVersion(version string) (kv chartutil.KubeVersion, err error) {
	v, err := semver.NewVersion(version)
	if err != nil {
		return kv, errors.Wrapf(err, "invalid kubeVersion %q provided", version)
	}
	if v.Prerelease() != "" || v.Metadata() != "" {
		return kv, errors.Errorf("invalid kubeVersion %q provided: unexpected version suffix", version)
	}
	return chartutil.KubeVersion{
		Version: fmt.Sprintf("v%d.%d.%d", v.Major(), v.Minor(), v.Patch()),
		Major:   strconv.FormatInt(int64(v.Major()), 10),
		Minor:   strconv.FormatInt(int64(v.Minor()), 10),
	}, nil
}<|MERGE_RESOLUTION|>--- conflicted
+++ resolved
@@ -10,12 +10,9 @@
 	"strconv"
 	"strings"
 
-<<<<<<< HEAD
 	"github.com/Masterminds/semver/v3"
-=======
-	"github.com/mgoltzsche/khelm/internal/matcher"
-	"github.com/mgoltzsche/khelm/pkg/config"
->>>>>>> fbafc4c9
+	"github.com/mgoltzsche/khelm/v2/internal/matcher"
+	"github.com/mgoltzsche/khelm/v2/pkg/config"
 	"github.com/pkg/errors"
 	"helm.sh/helm/v3/pkg/action"
 	"helm.sh/helm/v3/pkg/chart"
@@ -58,29 +55,8 @@
 }
 
 // renderChart renders a manifest from the given chart and values
-<<<<<<< HEAD
-func renderChart(chartRequested *chart.Chart, req *ChartConfig, getters getter.Providers) ([]*yaml.RNode, error) {
+func renderChart(chartRequested *chart.Chart, req *config.ChartConfig, getters getter.Providers) ([]*yaml.RNode, error) {
 	log.Printf("Rendering chart %s %s with name %q and namespace %q", chartRequested.Metadata.Name, chartRequested.Metadata.Version, req.Name, req.Namespace)
-=======
-// Derived from https://github.com/helm/helm/blob/v2.14.3/cmd/helm/template.go
-func renderChart(chrt *chart.Chart, req *config.ChartConfig, getters getter.Providers) (r []*yaml.RNode, err error) {
-	namespace := req.Namespace
-	renderOpts := renderutil.Options{
-		ReleaseOptions: chartutil.ReleaseOptions{
-			Name:      req.Name,
-			Namespace: namespace,
-		},
-		KubeVersion: req.KubeVersion,
-	}
-	if len(req.APIVersions) > 0 {
-		renderOpts.APIVersions = append(req.APIVersions, "v1")
-	}
-	rawVals, err := vals(chrt, req.ValueFiles, req.Values, req.BaseDir, getters, "", "", "")
-	if err != nil {
-		return nil, errors.Wrapf(err, "load values for chart %s", chrt.Metadata.Name)
-	}
-	config := &chart.Config{Raw: string(rawVals), Values: map[string]*chart.Value{}}
->>>>>>> fbafc4c9
 
 	// Load values
 	vals, err := loadValues(req, getters)
@@ -130,14 +106,10 @@
 	if err != nil {
 		return nil, err
 	}
-<<<<<<< HEAD
-=======
 
 	if err = transformer.Includes.RequireAllMatched(); err != nil {
 		return nil, errors.Wrap(err, "resource inclusion")
 	}
-
->>>>>>> fbafc4c9
 	if err = transformer.Excludes.RequireAllMatched(); err != nil {
 		return nil, errors.Wrap(err, "resource exclusion")
 	}
