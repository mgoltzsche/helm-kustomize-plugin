--- conflicted
+++ resolved
@@ -54,30 +54,13 @@
 	}
 }
 
-// renderChart renders a manifest from the given chart and values
-<<<<<<< HEAD
+// renderChart renders a manifest from the given chart and values.
+// Derived from https://github.com/helm/helm/blob/v3.5.4/cmd/helm/template.go
 func renderChart(chartRequested *chart.Chart, req *config.ChartConfig, getters getter.Providers) ([]*yaml.RNode, error) {
 	log.Printf("Rendering chart %s %s with name %q and namespace %q", chartRequested.Metadata.Name, chartRequested.Metadata.Version, req.Name, req.Namespace)
 
 	// Load values
 	vals, err := loadValues(req, getters)
-=======
-// Derived from https://github.com/helm/helm/blob/v2.14.3/cmd/helm/template.go
-func renderChart(chrt *chart.Chart, req *config.ChartConfig, getters getter.Providers) (r []*yaml.RNode, err error) {
-	namespace := req.Namespace
-	renderOpts := renderutil.Options{
-		ReleaseOptions: chartutil.ReleaseOptions{
-			Name:      req.Name,
-			Namespace: namespace,
-			IsInstall: true,
-		},
-		KubeVersion: req.KubeVersion,
-	}
-	if len(req.APIVersions) > 0 {
-		renderOpts.APIVersions = append(req.APIVersions, "v1")
-	}
-	rawVals, err := vals(chrt, req.ValueFiles, req.Values, req.BaseDir, getters, "", "", "")
->>>>>>> e73b0215
 	if err != nil {
 		return nil, err
 	}
@@ -104,7 +87,7 @@
 
 	release, err := client.Run(chartRequested, vals)
 	if err != nil {
-		return nil, errors.Wrapf(err, "render chart %s", chrt.Metadata.Name)
+		return nil, errors.Wrapf(err, "render chart %s", chartRequested.Metadata.Name)
 	}
 
 	inclusions := matcher.Any()
@@ -121,7 +104,7 @@
 	chartHookMatcher := matcher.NewChartHookMatcher(transformer.Excludes, !req.ExcludeHooks)
 	transformer.Excludes = chartHookMatcher
 
-	transformed, err := transformer.TransformManifest(bytes.NewReader([]byte(release.Manifest)))
+	transformed, err := transformer.TransformManifest(bytes.NewReader([]byte((release.Manifest))))
 	if err != nil {
 		return nil, err
 	}
@@ -135,10 +118,12 @@
 	if len(transformed) == 0 {
 		return nil, errors.Errorf("chart %s output is empty", chartRequested.Metadata.Name)
 	}
+	if hooks := chartHookMatcher.FoundHooks(); !req.ExcludeHooks && len(hooks) > 0 {
+		log.Printf("WARNING: The chart output contains the following hooks: %s", strings.Join(hooks, ", "))
+	}
 	return transformed, nil
 }
 
-<<<<<<< HEAD
 // checkIfInstallable validates if a chart can be installed
 //
 // Application chart type is only installable
@@ -163,15 +148,4 @@
 		Major:   strconv.FormatInt(int64(v.Major()), 10),
 		Minor:   strconv.FormatInt(int64(v.Minor()), 10),
 	}, nil
-=======
-	if len(r) == 0 {
-		return nil, errors.Errorf("no output since all resources were excluded")
-	}
-
-	if hooks := chartHookMatcher.FoundHooks(); !req.ExcludeHooks && len(hooks) > 0 {
-		log.Printf("WARNING: The chart output contains the following hooks: %s", strings.Join(hooks, ", "))
-	}
-
-	return
->>>>>>> e73b0215
 }